--- conflicted
+++ resolved
@@ -46,11 +46,7 @@
 	i = pfn >> PFNNID_SHIFT;
 	BUG_ON(i >= ARRAY_SIZE(pfnnid_map));
 
-<<<<<<< HEAD
-	return (int)pfnnid_map[i];
-=======
 	return pfnnid_map[i];
->>>>>>> 8bb495e3
 }
 
 static inline int pfn_valid(int pfn)
