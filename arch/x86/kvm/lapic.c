--- conflicted
+++ resolved
@@ -2898,11 +2898,7 @@
 			/* evaluate pending_events before reading the vector */
 			smp_rmb();
 			sipi_vector = apic->sipi_vector;
-<<<<<<< HEAD
-			kvm_vcpu_deliver_sipi_vector(vcpu, sipi_vector);
-=======
 			kvm_x86_ops.vcpu_deliver_sipi_vector(vcpu, sipi_vector);
->>>>>>> 6ee1d745
 			vcpu->arch.mp_state = KVM_MP_STATE_RUNNABLE;
 		}
 	}
