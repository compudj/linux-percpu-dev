--- conflicted
+++ resolved
@@ -314,12 +314,8 @@
 		/* Match the full socket address */
 		if (!rpc_cmp_addr_port(sap, clap))
 			/* Match all xprt_switch full socket addresses */
-<<<<<<< HEAD
-			if (!rpc_clnt_xprt_switch_has_addr(clp->cl_rpcclient,
-=======
 			if (IS_ERR(clp->cl_rpcclient) ||
                             !rpc_clnt_xprt_switch_has_addr(clp->cl_rpcclient,
->>>>>>> d06e622d
 							   sap))
 				continue;
 
