// SPDX-License-Identifier: GPL-2.0
#include <linux/crypto.h>
#include <linux/err.h>
#include <linux/init.h>
#include <linux/kernel.h>
#include <linux/list.h>
#include <linux/tcp.h>
#include <linux/rcupdate.h>
#include <linux/rculist.h>
#include <net/inetpeer.h>
#include <net/tcp.h>

void tcp_fastopen_init_key_once(struct net *net)
{
	u8 key[TCP_FASTOPEN_KEY_LENGTH];
	struct tcp_fastopen_context *ctxt;

	rcu_read_lock();
	ctxt = rcu_dereference(net->ipv4.tcp_fastopen_ctx);
	if (ctxt) {
		rcu_read_unlock();
		return;
	}
	rcu_read_unlock();

	/* tcp_fastopen_reset_cipher publishes the new context
	 * atomically, so we allow this race happening here.
	 *
	 * All call sites of tcp_fastopen_cookie_gen also check
	 * for a valid cookie, so this is an acceptable risk.
	 */
	get_random_bytes(key, sizeof(key));
	tcp_fastopen_reset_cipher(net, NULL, key, sizeof(key));
}

static void tcp_fastopen_ctx_free(struct rcu_head *head)
{
	struct tcp_fastopen_context *ctx =
	    container_of(head, struct tcp_fastopen_context, rcu);
	crypto_free_cipher(ctx->tfm);
	kfree(ctx);
}

void tcp_fastopen_destroy_cipher(struct sock *sk)
{
	struct tcp_fastopen_context *ctx;

	ctx = rcu_dereference_protected(
			inet_csk(sk)->icsk_accept_queue.fastopenq.ctx, 1);
	if (ctx)
		call_rcu(&ctx->rcu, tcp_fastopen_ctx_free);
}

void tcp_fastopen_ctx_destroy(struct net *net)
{
	struct tcp_fastopen_context *ctxt;

	spin_lock(&net->ipv4.tcp_fastopen_ctx_lock);

	ctxt = rcu_dereference_protected(net->ipv4.tcp_fastopen_ctx,
				lockdep_is_held(&net->ipv4.tcp_fastopen_ctx_lock));
	rcu_assign_pointer(net->ipv4.tcp_fastopen_ctx, NULL);
	spin_unlock(&net->ipv4.tcp_fastopen_ctx_lock);

	if (ctxt)
		call_rcu(&ctxt->rcu, tcp_fastopen_ctx_free);
}

int tcp_fastopen_reset_cipher(struct net *net, struct sock *sk,
			      void *key, unsigned int len)
{
	struct tcp_fastopen_context *ctx, *octx;
	struct fastopen_queue *q;
	int err;

	ctx = kmalloc(sizeof(*ctx), GFP_KERNEL);
	if (!ctx)
		return -ENOMEM;
	ctx->tfm = crypto_alloc_cipher("aes", 0, 0);

	if (IS_ERR(ctx->tfm)) {
		err = PTR_ERR(ctx->tfm);
error:		kfree(ctx);
		pr_err("TCP: TFO aes cipher alloc error: %d\n", err);
		return err;
	}
	err = crypto_cipher_setkey(ctx->tfm, key, len);
	if (err) {
		pr_err("TCP: TFO cipher key error: %d\n", err);
		crypto_free_cipher(ctx->tfm);
		goto error;
	}
	memcpy(ctx->key, key, len);


	spin_lock(&net->ipv4.tcp_fastopen_ctx_lock);
	if (sk) {
		q = &inet_csk(sk)->icsk_accept_queue.fastopenq;
		octx = rcu_dereference_protected(q->ctx,
			lockdep_is_held(&net->ipv4.tcp_fastopen_ctx_lock));
		rcu_assign_pointer(q->ctx, ctx);
	} else {
		octx = rcu_dereference_protected(net->ipv4.tcp_fastopen_ctx,
			lockdep_is_held(&net->ipv4.tcp_fastopen_ctx_lock));
		rcu_assign_pointer(net->ipv4.tcp_fastopen_ctx, ctx);
	}
	spin_unlock(&net->ipv4.tcp_fastopen_ctx_lock);

	if (octx)
		call_rcu(&octx->rcu, tcp_fastopen_ctx_free);
	return err;
}

static bool __tcp_fastopen_cookie_gen(struct sock *sk, const void *path,
				      struct tcp_fastopen_cookie *foc)
{
	struct tcp_fastopen_context *ctx;
	bool ok = false;

	rcu_read_lock();

	ctx = rcu_dereference(inet_csk(sk)->icsk_accept_queue.fastopenq.ctx);
	if (!ctx)
		ctx = rcu_dereference(sock_net(sk)->ipv4.tcp_fastopen_ctx);

	if (ctx) {
		crypto_cipher_encrypt_one(ctx->tfm, foc->val, path);
		foc->len = TCP_FASTOPEN_COOKIE_SIZE;
		ok = true;
	}
	rcu_read_unlock();
	return ok;
}

/* Generate the fastopen cookie by doing aes128 encryption on both
 * the source and destination addresses. Pad 0s for IPv4 or IPv4-mapped-IPv6
 * addresses. For the longer IPv6 addresses use CBC-MAC.
 *
 * XXX (TFO) - refactor when TCP_FASTOPEN_COOKIE_SIZE != AES_BLOCK_SIZE.
 */
static bool tcp_fastopen_cookie_gen(struct sock *sk,
				    struct request_sock *req,
				    struct sk_buff *syn,
				    struct tcp_fastopen_cookie *foc)
{
	if (req->rsk_ops->family == AF_INET) {
		const struct iphdr *iph = ip_hdr(syn);

		__be32 path[4] = { iph->saddr, iph->daddr, 0, 0 };
		return __tcp_fastopen_cookie_gen(sk, path, foc);
	}

#if IS_ENABLED(CONFIG_IPV6)
	if (req->rsk_ops->family == AF_INET6) {
		const struct ipv6hdr *ip6h = ipv6_hdr(syn);
		struct tcp_fastopen_cookie tmp;

		if (__tcp_fastopen_cookie_gen(sk, &ip6h->saddr, &tmp)) {
			struct in6_addr *buf = &tmp.addr;
			int i;

			for (i = 0; i < 4; i++)
				buf->s6_addr32[i] ^= ip6h->daddr.s6_addr32[i];
			return __tcp_fastopen_cookie_gen(sk, buf, foc);
		}
	}
#endif
	return false;
}


/* If an incoming SYN or SYNACK frame contains a payload and/or FIN,
 * queue this additional data / FIN.
 */
void tcp_fastopen_add_skb(struct sock *sk, struct sk_buff *skb)
{
	struct tcp_sock *tp = tcp_sk(sk);

	if (TCP_SKB_CB(skb)->end_seq == tp->rcv_nxt)
		return;

	skb = skb_clone(skb, GFP_ATOMIC);
	if (!skb)
		return;

	skb_dst_drop(skb);
	/* segs_in has been initialized to 1 in tcp_create_openreq_child().
	 * Hence, reset segs_in to 0 before calling tcp_segs_in()
	 * to avoid double counting.  Also, tcp_segs_in() expects
	 * skb->len to include the tcp_hdrlen.  Hence, it should
	 * be called before __skb_pull().
	 */
	tp->segs_in = 0;
	tcp_segs_in(tp, skb);
	__skb_pull(skb, tcp_hdrlen(skb));
	sk_forced_mem_schedule(sk, skb->truesize);
	skb_set_owner_r(skb, sk);

	TCP_SKB_CB(skb)->seq++;
	TCP_SKB_CB(skb)->tcp_flags &= ~TCPHDR_SYN;

	tp->rcv_nxt = TCP_SKB_CB(skb)->end_seq;
	__skb_queue_tail(&sk->sk_receive_queue, skb);
	tp->syn_data_acked = 1;

	/* u64_stats_update_begin(&tp->syncp) not needed here,
	 * as we certainly are not changing upper 32bit value (0)
	 */
	tp->bytes_received = skb->len;

	if (TCP_SKB_CB(skb)->tcp_flags & TCPHDR_FIN)
		tcp_fin(sk);
}

static struct sock *tcp_fastopen_create_child(struct sock *sk,
					      struct sk_buff *skb,
					      struct request_sock *req)
{
	struct tcp_sock *tp;
	struct request_sock_queue *queue = &inet_csk(sk)->icsk_accept_queue;
	struct sock *child;
	bool own_req;

	req->num_retrans = 0;
	req->num_timeout = 0;
	req->sk = NULL;

	child = inet_csk(sk)->icsk_af_ops->syn_recv_sock(sk, skb, req, NULL,
							 NULL, &own_req);
	if (!child)
		return NULL;

	spin_lock(&queue->fastopenq.lock);
	queue->fastopenq.qlen++;
	spin_unlock(&queue->fastopenq.lock);

	/* Initialize the child socket. Have to fix some values to take
	 * into account the child is a Fast Open socket and is created
	 * only out of the bits carried in the SYN packet.
	 */
	tp = tcp_sk(child);

	tp->fastopen_rsk = req;
	tcp_rsk(req)->tfo_listener = true;

	/* RFC1323: The window in SYN & SYN/ACK segments is never
	 * scaled. So correct it appropriately.
	 */
	tp->snd_wnd = ntohs(tcp_hdr(skb)->window);
	tp->max_window = tp->snd_wnd;

	/* Activate the retrans timer so that SYNACK can be retransmitted.
	 * The request socket is not added to the ehash
	 * because it's been added to the accept queue directly.
	 */
	inet_csk_reset_xmit_timer(child, ICSK_TIME_RETRANS,
				  TCP_TIMEOUT_INIT, TCP_RTO_MAX);

	refcount_set(&req->rsk_refcnt, 2);

	/* Now finish processing the fastopen child socket. */
	tcp_init_transfer(child, BPF_SOCK_OPS_PASSIVE_ESTABLISHED_CB);

	tp->rcv_nxt = TCP_SKB_CB(skb)->seq + 1;

	tcp_fastopen_add_skb(child, skb);

	tcp_rsk(req)->rcv_nxt = tp->rcv_nxt;
	tp->rcv_wup = tp->rcv_nxt;
	/* tcp_conn_request() is sending the SYNACK,
	 * and queues the child into listener accept queue.
	 */
	return child;
}

static bool tcp_fastopen_queue_check(struct sock *sk)
{
	struct fastopen_queue *fastopenq;

	/* Make sure the listener has enabled fastopen, and we don't
	 * exceed the max # of pending TFO requests allowed before trying
	 * to validating the cookie in order to avoid burning CPU cycles
	 * unnecessarily.
	 *
	 * XXX (TFO) - The implication of checking the max_qlen before
	 * processing a cookie request is that clients can't differentiate
	 * between qlen overflow causing Fast Open to be disabled
	 * temporarily vs a server not supporting Fast Open at all.
	 */
	fastopenq = &inet_csk(sk)->icsk_accept_queue.fastopenq;
	if (fastopenq->max_qlen == 0)
		return false;

	if (fastopenq->qlen >= fastopenq->max_qlen) {
		struct request_sock *req1;
		spin_lock(&fastopenq->lock);
		req1 = fastopenq->rskq_rst_head;
		if (!req1 || time_after(req1->rsk_timer.expires, jiffies)) {
			__NET_INC_STATS(sock_net(sk),
					LINUX_MIB_TCPFASTOPENLISTENOVERFLOW);
			spin_unlock(&fastopenq->lock);
			return false;
		}
		fastopenq->rskq_rst_head = req1->dl_next;
		fastopenq->qlen--;
		spin_unlock(&fastopenq->lock);
		reqsk_put(req1);
	}
	return true;
}

static bool tcp_fastopen_no_cookie(const struct sock *sk,
				   const struct dst_entry *dst,
				   int flag)
{
	return (sock_net(sk)->ipv4.sysctl_tcp_fastopen & flag) ||
	       tcp_sk(sk)->fastopen_no_cookie ||
	       (dst && dst_metric(dst, RTAX_FASTOPEN_NO_COOKIE));
}

/* Returns true if we should perform Fast Open on the SYN. The cookie (foc)
 * may be updated and return the client in the SYN-ACK later. E.g., Fast Open
 * cookie request (foc->len == 0).
 */
struct sock *tcp_try_fastopen(struct sock *sk, struct sk_buff *skb,
			      struct request_sock *req,
			      struct tcp_fastopen_cookie *foc,
			      const struct dst_entry *dst)
{
	bool syn_data = TCP_SKB_CB(skb)->end_seq != TCP_SKB_CB(skb)->seq + 1;
	int tcp_fastopen = sock_net(sk)->ipv4.sysctl_tcp_fastopen;
	struct tcp_fastopen_cookie valid_foc = { .len = -1 };
	struct sock *child;

	if (foc->len == 0) /* Client requests a cookie */
		NET_INC_STATS(sock_net(sk), LINUX_MIB_TCPFASTOPENCOOKIEREQD);

	if (!((tcp_fastopen & TFO_SERVER_ENABLE) &&
	      (syn_data || foc->len >= 0) &&
	      tcp_fastopen_queue_check(sk))) {
		foc->len = -1;
		return NULL;
	}

	if (syn_data &&
	    tcp_fastopen_no_cookie(sk, dst, TFO_SERVER_COOKIE_NOT_REQD))
		goto fastopen;

	if (foc->len >= 0 &&  /* Client presents or requests a cookie */
	    tcp_fastopen_cookie_gen(sk, req, skb, &valid_foc) &&
	    foc->len == TCP_FASTOPEN_COOKIE_SIZE &&
	    foc->len == valid_foc.len &&
	    !memcmp(foc->val, valid_foc.val, foc->len)) {
		/* Cookie is valid. Create a (full) child socket to accept
		 * the data in SYN before returning a SYN-ACK to ack the
		 * data. If we fail to create the socket, fall back and
		 * ack the ISN only but includes the same cookie.
		 *
		 * Note: Data-less SYN with valid cookie is allowed to send
		 * data in SYN_RECV state.
		 */
fastopen:
		child = tcp_fastopen_create_child(sk, skb, req);
		if (child) {
			foc->len = -1;
			NET_INC_STATS(sock_net(sk),
				      LINUX_MIB_TCPFASTOPENPASSIVE);
			return child;
		}
		NET_INC_STATS(sock_net(sk), LINUX_MIB_TCPFASTOPENPASSIVEFAIL);
	} else if (foc->len > 0) /* Client presents an invalid cookie */
		NET_INC_STATS(sock_net(sk), LINUX_MIB_TCPFASTOPENPASSIVEFAIL);

	valid_foc.exp = foc->exp;
	*foc = valid_foc;
	return NULL;
}

bool tcp_fastopen_cookie_check(struct sock *sk, u16 *mss,
			       struct tcp_fastopen_cookie *cookie)
{
<<<<<<< HEAD
	unsigned long last_syn_loss = 0;
	const struct dst_entry *dst;
	int syn_loss = 0;

	tcp_fastopen_cache_get(sk, mss, cookie, &syn_loss, &last_syn_loss);
=======
	const struct dst_entry *dst;
>>>>>>> 661e50bc

	tcp_fastopen_cache_get(sk, mss, cookie);

	/* Firewall blackhole issue check */
	if (tcp_fastopen_active_should_disable(sk)) {
		cookie->len = -1;
		return false;
	}

	dst = __sk_dst_get(sk);

	if (tcp_fastopen_no_cookie(sk, dst, TFO_CLIENT_NO_COOKIE)) {
		cookie->len = -1;
		return true;
	}
	return cookie->len > 0;
}

/* This function checks if we want to defer sending SYN until the first
 * write().  We defer under the following conditions:
 * 1. fastopen_connect sockopt is set
 * 2. we have a valid cookie
 * Return value: return true if we want to defer until application writes data
 *               return false if we want to send out SYN immediately
 */
bool tcp_fastopen_defer_connect(struct sock *sk, int *err)
{
	struct tcp_fastopen_cookie cookie = { .len = 0 };
	struct tcp_sock *tp = tcp_sk(sk);
	u16 mss;

	if (tp->fastopen_connect && !tp->fastopen_req) {
		if (tcp_fastopen_cookie_check(sk, &mss, &cookie)) {
			inet_sk(sk)->defer_connect = 1;
			return true;
		}

		/* Alloc fastopen_req in order for FO option to be included
		 * in SYN
		 */
		tp->fastopen_req = kzalloc(sizeof(*tp->fastopen_req),
					   sk->sk_allocation);
		if (tp->fastopen_req)
			tp->fastopen_req->cookie = cookie;
		else
			*err = -ENOBUFS;
	}
	return false;
}
EXPORT_SYMBOL(tcp_fastopen_defer_connect);

/*
 * The following code block is to deal with middle box issues with TFO:
 * Middlebox firewall issues can potentially cause server's data being
 * blackholed after a successful 3WHS using TFO.
 * The proposed solution is to disable active TFO globally under the
 * following circumstances:
 *   1. client side TFO socket receives out of order FIN
 *   2. client side TFO socket receives out of order RST
 *   3. client side TFO socket has timed out three times consecutively during
 *      or after handshake
 * We disable active side TFO globally for 1hr at first. Then if it
 * happens again, we disable it for 2h, then 4h, 8h, ...
 * And we reset the timeout back to 1hr when we see a successful active
 * TFO connection with data exchanges.
 */

/* Disable active TFO and record current jiffies and
 * tfo_active_disable_times
 */
void tcp_fastopen_active_disable(struct sock *sk)
{
	struct net *net = sock_net(sk);

	atomic_inc(&net->ipv4.tfo_active_disable_times);
	net->ipv4.tfo_active_disable_stamp = jiffies;
	NET_INC_STATS(net, LINUX_MIB_TCPFASTOPENBLACKHOLE);
}

/* Calculate timeout for tfo active disable
 * Return true if we are still in the active TFO disable period
 * Return false if timeout already expired and we should use active TFO
 */
bool tcp_fastopen_active_should_disable(struct sock *sk)
{
	unsigned int tfo_bh_timeout = sock_net(sk)->ipv4.sysctl_tcp_fastopen_blackhole_timeout;
	int tfo_da_times = atomic_read(&sock_net(sk)->ipv4.tfo_active_disable_times);
	unsigned long timeout;
	int multiplier;

	if (!tfo_da_times)
		return false;

	/* Limit timout to max: 2^6 * initial timeout */
	multiplier = 1 << min(tfo_da_times - 1, 6);
	timeout = multiplier * tfo_bh_timeout * HZ;
	if (time_before(jiffies, sock_net(sk)->ipv4.tfo_active_disable_stamp + timeout))
		return true;

	/* Mark check bit so we can check for successful active TFO
	 * condition and reset tfo_active_disable_times
	 */
	tcp_sk(sk)->syn_fastopen_ch = 1;
	return false;
}

/* Disable active TFO if FIN is the only packet in the ofo queue
 * and no data is received.
 * Also check if we can reset tfo_active_disable_times if data is
 * received successfully on a marked active TFO sockets opened on
 * a non-loopback interface
 */
void tcp_fastopen_active_disable_ofo_check(struct sock *sk)
{
	struct tcp_sock *tp = tcp_sk(sk);
	struct dst_entry *dst;
	struct sk_buff *skb;

	if (!tp->syn_fastopen)
		return;

	if (!tp->data_segs_in) {
		skb = skb_rb_first(&tp->out_of_order_queue);
		if (skb && !skb_rb_next(skb)) {
			if (TCP_SKB_CB(skb)->tcp_flags & TCPHDR_FIN) {
				tcp_fastopen_active_disable(sk);
				return;
			}
		}
	} else if (tp->syn_fastopen_ch &&
		   atomic_read(&sock_net(sk)->ipv4.tfo_active_disable_times)) {
		dst = sk_dst_get(sk);
		if (!(dst && dst->dev && (dst->dev->flags & IFF_LOOPBACK)))
			atomic_set(&sock_net(sk)->ipv4.tfo_active_disable_times, 0);
		dst_release(dst);
	}
}

void tcp_fastopen_active_detect_blackhole(struct sock *sk, bool expired)
{
	u32 timeouts = inet_csk(sk)->icsk_retransmits;
	struct tcp_sock *tp = tcp_sk(sk);

	/* Broken middle-boxes may black-hole Fast Open connection during or
	 * even after the handshake. Be extremely conservative and pause
	 * Fast Open globally after hitting the third consecutive timeout or
	 * exceeding the configured timeout limit.
	 */
	if ((tp->syn_fastopen || tp->syn_data || tp->syn_data_acked) &&
	    (timeouts == 2 || (timeouts < 2 && expired))) {
		tcp_fastopen_active_disable(sk);
		NET_INC_STATS(sock_net(sk), LINUX_MIB_TCPFASTOPENACTIVEFAIL);
	}
}<|MERGE_RESOLUTION|>--- conflicted
+++ resolved
@@ -379,15 +379,7 @@
 bool tcp_fastopen_cookie_check(struct sock *sk, u16 *mss,
 			       struct tcp_fastopen_cookie *cookie)
 {
-<<<<<<< HEAD
-	unsigned long last_syn_loss = 0;
 	const struct dst_entry *dst;
-	int syn_loss = 0;
-
-	tcp_fastopen_cache_get(sk, mss, cookie, &syn_loss, &last_syn_loss);
-=======
-	const struct dst_entry *dst;
->>>>>>> 661e50bc
 
 	tcp_fastopen_cache_get(sk, mss, cookie);
 
