--- conflicted
+++ resolved
@@ -12147,17 +12147,8 @@
 {
 	struct device *dev = &bp->pdev->dev;
 
-<<<<<<< HEAD
-	if (dma_set_mask(dev, DMA_BIT_MASK(64)) == 0) {
-		if (dma_set_coherent_mask(dev, DMA_BIT_MASK(64)) != 0) {
-			dev_err(dev, "dma_set_coherent_mask failed, aborting\n");
-			return -EIO;
-		}
-	} else if (dma_set_mask(dev, DMA_BIT_MASK(32)) != 0) {
-=======
 	if (dma_set_mask_and_coherent(dev, DMA_BIT_MASK(64)) != 0 &&
 	    dma_set_mask_and_coherent(dev, DMA_BIT_MASK(32)) != 0) {
->>>>>>> d8ec26d7
 		dev_err(dev, "System does not support DMA, aborting\n");
 		return -EIO;
 	}
