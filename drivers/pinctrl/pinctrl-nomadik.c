--- conflicted
+++ resolved
@@ -2104,15 +2104,11 @@
 
 static const struct of_device_id nmk_pinctrl_match[] = {
 	{
-<<<<<<< HEAD
-		.compatible = "stericsson,nmk-pinctrl",
-=======
 		.compatible = "stericsson,nmk-pinctrl-stn8815",
 		.data = (void *)PINCTRL_NMK_STN8815,
 	},
 	{
-		.compatible = "stericsson,nmk_pinctrl",
->>>>>>> 89dfe564
+		.compatible = "stericsson,nmk-pinctrl",
 		.data = (void *)PINCTRL_NMK_DB8500,
 	},
 	{},
