--- conflicted
+++ resolved
@@ -87,11 +87,8 @@
 #define MEI_DEV_ID_CMP_H      0x06e0  /* Comet Lake H */
 #define MEI_DEV_ID_CMP_H_3    0x06e4  /* Comet Lake H 3 (iTouch) */
 
-<<<<<<< HEAD
-=======
 #define MEI_DEV_ID_CDF        0x18D3  /* Cedar Fork */
 
->>>>>>> 04d5ce62
 #define MEI_DEV_ID_ICP_LP     0x34E0  /* Ice Lake Point LP */
 
 #define MEI_DEV_ID_JSP_N      0x4DE0  /* Jasper Lake Point N */
