/*
 * Synopsys DDR ECC Driver
 * This driver is based on ppc4xx_edac.c drivers
 *
 * Copyright (C) 2012 - 2014 Xilinx, Inc.
 *
 * This program is free software: you can redistribute it and/or modify
 * it under the terms of the GNU General Public License as published by
 * the Free Software Foundation, either version 2 of the License, or
 * (at your option) any later version.
 *
 * This program is distributed in the hope that it will be useful,
 * but WITHOUT ANY WARRANTY; without even the implied warranty of
 * MERCHANTABILITY or FITNESS FOR A PARTICULAR PURPOSE.  See the
 * GNU General Public License for more details.
 *
 * This file is subject to the terms and conditions of the GNU General Public
 * License.  See the file "COPYING" in the main directory of this archive
 * for more details
 */

#include <linux/edac.h>
#include <linux/module.h>
#include <linux/platform_device.h>
#include <linux/interrupt.h>
#include <linux/of.h>
#include <linux/of_device.h>

#include "edac_module.h"

/* Number of cs_rows needed per memory controller */
#define SYNPS_EDAC_NR_CSROWS		1

/* Number of channels per memory controller */
#define SYNPS_EDAC_NR_CHANS		1

/* Granularity of reported error in bytes */
#define SYNPS_EDAC_ERR_GRAIN		1

#define SYNPS_EDAC_MSG_SIZE		256

#define SYNPS_EDAC_MOD_STRING		"synps_edac"
#define SYNPS_EDAC_MOD_VER		"1"

/* Synopsys DDR memory controller registers that are relevant to ECC */
#define CTRL_OFST			0x0
#define T_ZQ_OFST			0xA4

/* ECC control register */
#define ECC_CTRL_OFST			0xC4
/* ECC log register */
#define CE_LOG_OFST			0xC8
/* ECC address register */
#define CE_ADDR_OFST			0xCC
/* ECC data[31:0] register */
#define CE_DATA_31_0_OFST		0xD0

/* Uncorrectable error info registers */
#define UE_LOG_OFST			0xDC
#define UE_ADDR_OFST			0xE0
#define UE_DATA_31_0_OFST		0xE4

#define STAT_OFST			0xF0
#define SCRUB_OFST			0xF4

/* Control register bit field definitions */
#define CTRL_BW_MASK			0xC
#define CTRL_BW_SHIFT			2

#define DDRCTL_WDTH_16			1
#define DDRCTL_WDTH_32			0

/* ZQ register bit field definitions */
#define T_ZQ_DDRMODE_MASK		0x2

/* ECC control register bit field definitions */
#define ECC_CTRL_CLR_CE_ERR		0x2
#define ECC_CTRL_CLR_UE_ERR		0x1

/* ECC correctable/uncorrectable error log register definitions */
#define LOG_VALID			0x1
#define CE_LOG_BITPOS_MASK		0xFE
#define CE_LOG_BITPOS_SHIFT		1

/* ECC correctable/uncorrectable error address register definitions */
#define ADDR_COL_MASK			0xFFF
#define ADDR_ROW_MASK			0xFFFF000
#define ADDR_ROW_SHIFT			12
#define ADDR_BANK_MASK			0x70000000
#define ADDR_BANK_SHIFT			28

/* ECC statistic register definitions */
#define STAT_UECNT_MASK			0xFF
#define STAT_CECNT_MASK			0xFF00
#define STAT_CECNT_SHIFT		8

/* ECC scrub register definitions */
#define SCRUB_MODE_MASK			0x7
#define SCRUB_MODE_SECDED		0x4

/* DDR ECC Quirks */
#define DDR_ECC_INTR_SUPPORT		BIT(0)
#define DDR_ECC_DATA_POISON_SUPPORT	BIT(1)

/* ZynqMP Enhanced DDR memory controller registers that are relevant to ECC */
/* ECC Configuration Registers */
#define ECC_CFG0_OFST			0x70
#define ECC_CFG1_OFST			0x74

/* ECC Status Register */
#define ECC_STAT_OFST			0x78

/* ECC Clear Register */
#define ECC_CLR_OFST			0x7C

/* ECC Error count Register */
#define ECC_ERRCNT_OFST			0x80

/* ECC Corrected Error Address Register */
#define ECC_CEADDR0_OFST		0x84
#define ECC_CEADDR1_OFST		0x88

/* ECC Syndrome Registers */
#define ECC_CSYND0_OFST			0x8C
#define ECC_CSYND1_OFST			0x90
#define ECC_CSYND2_OFST			0x94

/* ECC Bit Mask0 Address Register */
#define ECC_BITMASK0_OFST		0x98
#define ECC_BITMASK1_OFST		0x9C
#define ECC_BITMASK2_OFST		0xA0

/* ECC UnCorrected Error Address Register */
#define ECC_UEADDR0_OFST		0xA4
#define ECC_UEADDR1_OFST		0xA8

/* ECC Syndrome Registers */
#define ECC_UESYND0_OFST		0xAC
#define ECC_UESYND1_OFST		0xB0
#define ECC_UESYND2_OFST		0xB4

/* ECC Poison Address Reg */
#define ECC_POISON0_OFST		0xB8
#define ECC_POISON1_OFST		0xBC

#define ECC_ADDRMAP0_OFFSET		0x200

/* Control register bitfield definitions */
#define ECC_CTRL_BUSWIDTH_MASK		0x3000
#define ECC_CTRL_BUSWIDTH_SHIFT		12
#define ECC_CTRL_CLR_CE_ERRCNT		BIT(2)
#define ECC_CTRL_CLR_UE_ERRCNT		BIT(3)

/* DDR Control Register width definitions  */
#define DDRCTL_EWDTH_16			2
#define DDRCTL_EWDTH_32			1
#define DDRCTL_EWDTH_64			0

/* ECC status register definitions */
#define ECC_STAT_UECNT_MASK		0xF0000
#define ECC_STAT_UECNT_SHIFT		16
#define ECC_STAT_CECNT_MASK		0xF00
#define ECC_STAT_CECNT_SHIFT		8
#define ECC_STAT_BITNUM_MASK		0x7F

/* DDR QOS Interrupt register definitions */
#define DDR_QOS_IRQ_STAT_OFST		0x20200
#define DDR_QOSUE_MASK			0x4
#define	DDR_QOSCE_MASK			0x2
#define	ECC_CE_UE_INTR_MASK		0x6
#define DDR_QOS_IRQ_EN_OFST		0x20208
#define DDR_QOS_IRQ_DB_OFST		0x2020C

/* ECC Corrected Error Register Mask and Shifts*/
#define ECC_CEADDR0_RW_MASK		0x3FFFF
#define ECC_CEADDR0_RNK_MASK		BIT(24)
#define ECC_CEADDR1_BNKGRP_MASK		0x3000000
#define ECC_CEADDR1_BNKNR_MASK		0x70000
#define ECC_CEADDR1_BLKNR_MASK		0xFFF
#define ECC_CEADDR1_BNKGRP_SHIFT	24
#define ECC_CEADDR1_BNKNR_SHIFT		16

/* ECC Poison register shifts */
#define ECC_POISON0_RANK_SHIFT		24
#define ECC_POISON0_RANK_MASK		BIT(24)
#define ECC_POISON0_COLUMN_SHIFT	0
#define ECC_POISON0_COLUMN_MASK		0xFFF
#define ECC_POISON1_BG_SHIFT		28
#define ECC_POISON1_BG_MASK		0x30000000
#define ECC_POISON1_BANKNR_SHIFT	24
#define ECC_POISON1_BANKNR_MASK		0x7000000
#define ECC_POISON1_ROW_SHIFT		0
#define ECC_POISON1_ROW_MASK		0x3FFFF

/* DDR Memory type defines */
#define MEM_TYPE_DDR3			0x1
#define MEM_TYPE_LPDDR3			0x8
#define MEM_TYPE_DDR2			0x4
#define MEM_TYPE_DDR4			0x10
#define MEM_TYPE_LPDDR4			0x20

/* DDRC Software control register */
#define DDRC_SWCTL			0x320

/* DDRC ECC CE & UE poison mask */
#define ECC_CEPOISON_MASK		0x3
#define ECC_UEPOISON_MASK		0x1

/* DDRC Device config masks */
#define DDRC_MSTR_CFG_MASK		0xC0000000
#define DDRC_MSTR_CFG_SHIFT		30
#define DDRC_MSTR_CFG_X4_MASK		0x0
#define DDRC_MSTR_CFG_X8_MASK		0x1
#define DDRC_MSTR_CFG_X16_MASK		0x2
#define DDRC_MSTR_CFG_X32_MASK		0x3

#define DDR_MAX_ROW_SHIFT		18
#define DDR_MAX_COL_SHIFT		14
#define DDR_MAX_BANK_SHIFT		3
#define DDR_MAX_BANKGRP_SHIFT		2

#define ROW_MAX_VAL_MASK		0xF
#define COL_MAX_VAL_MASK		0xF
#define BANK_MAX_VAL_MASK		0x1F
#define BANKGRP_MAX_VAL_MASK		0x1F
#define RANK_MAX_VAL_MASK		0x1F

#define ROW_B0_BASE			6
#define ROW_B1_BASE			7
#define ROW_B2_BASE			8
#define ROW_B3_BASE			9
#define ROW_B4_BASE			10
#define ROW_B5_BASE			11
#define ROW_B6_BASE			12
#define ROW_B7_BASE			13
#define ROW_B8_BASE			14
#define ROW_B9_BASE			15
#define ROW_B10_BASE			16
#define ROW_B11_BASE			17
#define ROW_B12_BASE			18
#define ROW_B13_BASE			19
#define ROW_B14_BASE			20
#define ROW_B15_BASE			21
#define ROW_B16_BASE			22
#define ROW_B17_BASE			23

#define COL_B2_BASE			2
#define COL_B3_BASE			3
#define COL_B4_BASE			4
#define COL_B5_BASE			5
#define COL_B6_BASE			6
#define COL_B7_BASE			7
#define COL_B8_BASE			8
#define COL_B9_BASE			9
#define COL_B10_BASE			10
#define COL_B11_BASE			11
#define COL_B12_BASE			12
#define COL_B13_BASE			13

#define BANK_B0_BASE			2
#define BANK_B1_BASE			3
#define BANK_B2_BASE			4

#define BANKGRP_B0_BASE			2
#define BANKGRP_B1_BASE			3

#define RANK_B0_BASE			6

/**
 * struct ecc_error_info - ECC error log information.
 * @row:	Row number.
 * @col:	Column number.
 * @bank:	Bank number.
 * @bitpos:	Bit position.
 * @data:	Data causing the error.
 * @bankgrpnr:	Bank group number.
 * @blknr:	Block number.
 */
struct ecc_error_info {
	u32 row;
	u32 col;
	u32 bank;
	u32 bitpos;
	u32 data;
	u32 bankgrpnr;
	u32 blknr;
};

/**
 * struct synps_ecc_status - ECC status information to report.
 * @ce_cnt:	Correctable error count.
 * @ue_cnt:	Uncorrectable error count.
 * @ceinfo:	Correctable error log information.
 * @ueinfo:	Uncorrectable error log information.
 */
struct synps_ecc_status {
	u32 ce_cnt;
	u32 ue_cnt;
	struct ecc_error_info ceinfo;
	struct ecc_error_info ueinfo;
};

/**
 * struct synps_edac_priv - DDR memory controller private instance data.
 * @baseaddr:		Base address of the DDR controller.
 * @message:		Buffer for framing the event specific info.
 * @stat:		ECC status information.
 * @p_data:		Platform data.
 * @ce_cnt:		Correctable Error count.
 * @ue_cnt:		Uncorrectable Error count.
 * @poison_addr:	Data poison address.
 * @row_shift:		Bit shifts for row bit.
 * @col_shift:		Bit shifts for column bit.
 * @bank_shift:		Bit shifts for bank bit.
 * @bankgrp_shift:	Bit shifts for bank group bit.
 * @rank_shift:		Bit shifts for rank bit.
 */
struct synps_edac_priv {
	void __iomem *baseaddr;
	char message[SYNPS_EDAC_MSG_SIZE];
	struct synps_ecc_status stat;
	const struct synps_platform_data *p_data;
	u32 ce_cnt;
	u32 ue_cnt;
#ifdef CONFIG_EDAC_DEBUG
	ulong poison_addr;
	u32 row_shift[18];
	u32 col_shift[14];
	u32 bank_shift[3];
	u32 bankgrp_shift[2];
	u32 rank_shift[1];
#endif
};

/**
 * struct synps_platform_data -  synps platform data structure.
 * @get_error_info:	Get EDAC error info.
 * @get_mtype:		Get mtype.
 * @get_dtype:		Get dtype.
 * @get_ecc_state:	Get ECC state.
 * @quirks:		To differentiate IPs.
 */
struct synps_platform_data {
	int (*get_error_info)(struct synps_edac_priv *priv);
	enum mem_type (*get_mtype)(const void __iomem *base);
	enum dev_type (*get_dtype)(const void __iomem *base);
	bool (*get_ecc_state)(void __iomem *base);
	int quirks;
};

/**
 * zynq_get_error_info - Get the current ECC error info.
 * @priv:	DDR memory controller private instance data.
 *
 * Return: one if there is no error, otherwise zero.
 */
static int zynq_get_error_info(struct synps_edac_priv *priv)
{
	struct synps_ecc_status *p;
	u32 regval, clearval = 0;
	void __iomem *base;

	base = priv->baseaddr;
	p = &priv->stat;

	regval = readl(base + STAT_OFST);
	if (!regval)
		return 1;

	p->ce_cnt = (regval & STAT_CECNT_MASK) >> STAT_CECNT_SHIFT;
	p->ue_cnt = regval & STAT_UECNT_MASK;

	regval = readl(base + CE_LOG_OFST);
	if (!(p->ce_cnt && (regval & LOG_VALID)))
		goto ue_err;

	p->ceinfo.bitpos = (regval & CE_LOG_BITPOS_MASK) >> CE_LOG_BITPOS_SHIFT;
	regval = readl(base + CE_ADDR_OFST);
	p->ceinfo.row = (regval & ADDR_ROW_MASK) >> ADDR_ROW_SHIFT;
	p->ceinfo.col = regval & ADDR_COL_MASK;
	p->ceinfo.bank = (regval & ADDR_BANK_MASK) >> ADDR_BANK_SHIFT;
	p->ceinfo.data = readl(base + CE_DATA_31_0_OFST);
	edac_dbg(3, "CE bit position: %d data: %d\n", p->ceinfo.bitpos,
		 p->ceinfo.data);
	clearval = ECC_CTRL_CLR_CE_ERR;

ue_err:
	regval = readl(base + UE_LOG_OFST);
	if (!(p->ue_cnt && (regval & LOG_VALID)))
		goto out;

	regval = readl(base + UE_ADDR_OFST);
	p->ueinfo.row = (regval & ADDR_ROW_MASK) >> ADDR_ROW_SHIFT;
	p->ueinfo.col = regval & ADDR_COL_MASK;
	p->ueinfo.bank = (regval & ADDR_BANK_MASK) >> ADDR_BANK_SHIFT;
	p->ueinfo.data = readl(base + UE_DATA_31_0_OFST);
	clearval |= ECC_CTRL_CLR_UE_ERR;

out:
	writel(clearval, base + ECC_CTRL_OFST);
	writel(0x0, base + ECC_CTRL_OFST);

	return 0;
}

/**
 * zynqmp_get_error_info - Get the current ECC error info.
 * @priv:	DDR memory controller private instance data.
 *
 * Return: one if there is no error otherwise returns zero.
 */
static int zynqmp_get_error_info(struct synps_edac_priv *priv)
{
	struct synps_ecc_status *p;
	u32 regval, clearval = 0;
	void __iomem *base;

	base = priv->baseaddr;
	p = &priv->stat;

	regval = readl(base + ECC_STAT_OFST);
	if (!regval)
		return 1;

	p->ce_cnt = (regval & ECC_STAT_CECNT_MASK) >> ECC_STAT_CECNT_SHIFT;
	p->ue_cnt = (regval & ECC_STAT_UECNT_MASK) >> ECC_STAT_UECNT_SHIFT;
	if (!p->ce_cnt)
		goto ue_err;

	p->ceinfo.bitpos = (regval & ECC_STAT_BITNUM_MASK);

	regval = readl(base + ECC_CEADDR0_OFST);
	p->ceinfo.row = (regval & ECC_CEADDR0_RW_MASK);
	regval = readl(base + ECC_CEADDR1_OFST);
	p->ceinfo.bank = (regval & ECC_CEADDR1_BNKNR_MASK) >>
					ECC_CEADDR1_BNKNR_SHIFT;
	p->ceinfo.bankgrpnr = (regval &	ECC_CEADDR1_BNKGRP_MASK) >>
					ECC_CEADDR1_BNKGRP_SHIFT;
	p->ceinfo.blknr = (regval & ECC_CEADDR1_BLKNR_MASK);
	p->ceinfo.data = readl(base + ECC_CSYND0_OFST);
	edac_dbg(2, "ECCCSYN0: 0x%08X ECCCSYN1: 0x%08X ECCCSYN2: 0x%08X\n",
		 readl(base + ECC_CSYND0_OFST), readl(base + ECC_CSYND1_OFST),
		 readl(base + ECC_CSYND2_OFST));
ue_err:
	if (!p->ue_cnt)
		goto out;

	regval = readl(base + ECC_UEADDR0_OFST);
	p->ueinfo.row = (regval & ECC_CEADDR0_RW_MASK);
	regval = readl(base + ECC_UEADDR1_OFST);
	p->ueinfo.bankgrpnr = (regval & ECC_CEADDR1_BNKGRP_MASK) >>
					ECC_CEADDR1_BNKGRP_SHIFT;
	p->ueinfo.bank = (regval & ECC_CEADDR1_BNKNR_MASK) >>
					ECC_CEADDR1_BNKNR_SHIFT;
	p->ueinfo.blknr = (regval & ECC_CEADDR1_BLKNR_MASK);
	p->ueinfo.data = readl(base + ECC_UESYND0_OFST);
out:
	clearval = ECC_CTRL_CLR_CE_ERR | ECC_CTRL_CLR_CE_ERRCNT;
	clearval |= ECC_CTRL_CLR_UE_ERR | ECC_CTRL_CLR_UE_ERRCNT;
	writel(clearval, base + ECC_CLR_OFST);
	writel(0x0, base + ECC_CLR_OFST);

	return 0;
}

/**
 * handle_error - Handle Correctable and Uncorrectable errors.
 * @mci:	EDAC memory controller instance.
 * @p:		Synopsys ECC status structure.
 *
 * Handles ECC correctable and uncorrectable errors.
 */
static void handle_error(struct mem_ctl_info *mci, struct synps_ecc_status *p)
{
	struct synps_edac_priv *priv = mci->pvt_info;
	struct ecc_error_info *pinf;

	if (p->ce_cnt) {
		pinf = &p->ceinfo;
		if (priv->p_data->quirks & DDR_ECC_INTR_SUPPORT) {
			snprintf(priv->message, SYNPS_EDAC_MSG_SIZE,
<<<<<<< HEAD
				 "DDR ECC error type:%s Row %d Bank %d Col %d Bit Position: %d Data: 0x%08x",
				 "CE", pinf->row, pinf->bank, pinf->col,
				 pinf->bitpos, pinf->data);
		} else {
			snprintf(priv->message, SYNPS_EDAC_MSG_SIZE,
				 "DDR ECC error type:%s Row %d Bank %d Col %d BankGroup Number %d Block Number %d Bit Position: %d Data: 0x%08x",
				 "CE", pinf->row, pinf->bank, pinf->col,
				 pinf->bankgrpnr, pinf->blknr,
=======
				 "DDR ECC error type:%s Row %d Bank %d BankGroup Number %d Block Number %d Bit Position: %d Data: 0x%08x",
				 "CE", pinf->row, pinf->bank,
				 pinf->bankgrpnr, pinf->blknr,
				 pinf->bitpos, pinf->data);
		} else {
			snprintf(priv->message, SYNPS_EDAC_MSG_SIZE,
				 "DDR ECC error type:%s Row %d Bank %d Col %d Bit Position: %d Data: 0x%08x",
				 "CE", pinf->row, pinf->bank, pinf->col,
>>>>>>> 04d5ce62
				 pinf->bitpos, pinf->data);
		}

		edac_mc_handle_error(HW_EVENT_ERR_CORRECTED, mci,
				     p->ce_cnt, 0, 0, 0, 0, 0, -1,
				     priv->message, "");
	}

	if (p->ue_cnt) {
		pinf = &p->ueinfo;
		if (priv->p_data->quirks & DDR_ECC_INTR_SUPPORT) {
			snprintf(priv->message, SYNPS_EDAC_MSG_SIZE,
				 "DDR ECC error type :%s Row %d Bank %d BankGroup Number %d Block Number %d",
				 "UE", pinf->row, pinf->bank,
				 pinf->bankgrpnr, pinf->blknr);
		} else {
			snprintf(priv->message, SYNPS_EDAC_MSG_SIZE,
<<<<<<< HEAD
				 "DDR ECC error type :%s Row %d Bank %d Col %d BankGroup Number %d Block Number %d",
				 "UE", pinf->row, pinf->bank, pinf->col,
				 pinf->bankgrpnr, pinf->blknr);
=======
				 "DDR ECC error type :%s Row %d Bank %d Col %d ",
				 "UE", pinf->row, pinf->bank, pinf->col);
>>>>>>> 04d5ce62
		}

		edac_mc_handle_error(HW_EVENT_ERR_UNCORRECTED, mci,
				     p->ue_cnt, 0, 0, 0, 0, 0, -1,
				     priv->message, "");
	}

	memset(p, 0, sizeof(*p));
}

/**
 * intr_handler - Interrupt Handler for ECC interrupts.
 * @irq:        IRQ number.
 * @dev_id:     Device ID.
 *
 * Return: IRQ_NONE, if interrupt not set or IRQ_HANDLED otherwise.
 */
static irqreturn_t intr_handler(int irq, void *dev_id)
{
	const struct synps_platform_data *p_data;
	struct mem_ctl_info *mci = dev_id;
	struct synps_edac_priv *priv;
	int status, regval;

	priv = mci->pvt_info;
	p_data = priv->p_data;

	regval = readl(priv->baseaddr + DDR_QOS_IRQ_STAT_OFST);
	regval &= (DDR_QOSCE_MASK | DDR_QOSUE_MASK);
	if (!(regval & ECC_CE_UE_INTR_MASK))
		return IRQ_NONE;

	status = p_data->get_error_info(priv);
	if (status)
		return IRQ_NONE;

	priv->ce_cnt += priv->stat.ce_cnt;
	priv->ue_cnt += priv->stat.ue_cnt;
	handle_error(mci, &priv->stat);

	edac_dbg(3, "Total error count CE %d UE %d\n",
		 priv->ce_cnt, priv->ue_cnt);
	writel(regval, priv->baseaddr + DDR_QOS_IRQ_STAT_OFST);
	return IRQ_HANDLED;
}

/**
 * check_errors - Check controller for ECC errors.
 * @mci:	EDAC memory controller instance.
 *
 * Check and post ECC errors. Called by the polling thread.
 */
static void check_errors(struct mem_ctl_info *mci)
{
	const struct synps_platform_data *p_data;
	struct synps_edac_priv *priv;
	int status;

	priv = mci->pvt_info;
	p_data = priv->p_data;

	status = p_data->get_error_info(priv);
	if (status)
		return;

	priv->ce_cnt += priv->stat.ce_cnt;
	priv->ue_cnt += priv->stat.ue_cnt;
	handle_error(mci, &priv->stat);

	edac_dbg(3, "Total error count CE %d UE %d\n",
		 priv->ce_cnt, priv->ue_cnt);
}

/**
 * zynq_get_dtype - Return the controller memory width.
 * @base:	DDR memory controller base address.
 *
 * Get the EDAC device type width appropriate for the current controller
 * configuration.
 *
 * Return: a device type width enumeration.
 */
static enum dev_type zynq_get_dtype(const void __iomem *base)
{
	enum dev_type dt;
	u32 width;

	width = readl(base + CTRL_OFST);
	width = (width & CTRL_BW_MASK) >> CTRL_BW_SHIFT;

	switch (width) {
	case DDRCTL_WDTH_16:
		dt = DEV_X2;
		break;
	case DDRCTL_WDTH_32:
		dt = DEV_X4;
		break;
	default:
		dt = DEV_UNKNOWN;
	}

	return dt;
}

/**
 * zynqmp_get_dtype - Return the controller memory width.
 * @base:	DDR memory controller base address.
 *
 * Get the EDAC device type width appropriate for the current controller
 * configuration.
 *
 * Return: a device type width enumeration.
 */
static enum dev_type zynqmp_get_dtype(const void __iomem *base)
{
	enum dev_type dt;
	u32 width;

	width = readl(base + CTRL_OFST);
	width = (width & ECC_CTRL_BUSWIDTH_MASK) >> ECC_CTRL_BUSWIDTH_SHIFT;
	switch (width) {
	case DDRCTL_EWDTH_16:
		dt = DEV_X2;
		break;
	case DDRCTL_EWDTH_32:
		dt = DEV_X4;
		break;
	case DDRCTL_EWDTH_64:
		dt = DEV_X8;
		break;
	default:
		dt = DEV_UNKNOWN;
	}

	return dt;
}

/**
 * zynq_get_ecc_state - Return the controller ECC enable/disable status.
 * @base:	DDR memory controller base address.
 *
 * Get the ECC enable/disable status of the controller.
 *
 * Return: true if enabled, otherwise false.
 */
static bool zynq_get_ecc_state(void __iomem *base)
{
	enum dev_type dt;
	u32 ecctype;

	dt = zynq_get_dtype(base);
	if (dt == DEV_UNKNOWN)
		return false;

	ecctype = readl(base + SCRUB_OFST) & SCRUB_MODE_MASK;
	if ((ecctype == SCRUB_MODE_SECDED) && (dt == DEV_X2))
		return true;

	return false;
}

/**
 * zynqmp_get_ecc_state - Return the controller ECC enable/disable status.
 * @base:	DDR memory controller base address.
 *
 * Get the ECC enable/disable status for the controller.
 *
 * Return: a ECC status boolean i.e true/false - enabled/disabled.
 */
static bool zynqmp_get_ecc_state(void __iomem *base)
{
	enum dev_type dt;
	u32 ecctype;

	dt = zynqmp_get_dtype(base);
	if (dt == DEV_UNKNOWN)
		return false;

	ecctype = readl(base + ECC_CFG0_OFST) & SCRUB_MODE_MASK;
	if ((ecctype == SCRUB_MODE_SECDED) &&
	    ((dt == DEV_X2) || (dt == DEV_X4) || (dt == DEV_X8)))
		return true;

	return false;
}

/**
 * get_memsize - Read the size of the attached memory device.
 *
 * Return: the memory size in bytes.
 */
static u32 get_memsize(void)
{
	struct sysinfo inf;

	si_meminfo(&inf);

	return inf.totalram * inf.mem_unit;
}

/**
 * zynq_get_mtype - Return the controller memory type.
 * @base:	Synopsys ECC status structure.
 *
 * Get the EDAC memory type appropriate for the current controller
 * configuration.
 *
 * Return: a memory type enumeration.
 */
static enum mem_type zynq_get_mtype(const void __iomem *base)
{
	enum mem_type mt;
	u32 memtype;

	memtype = readl(base + T_ZQ_OFST);

	if (memtype & T_ZQ_DDRMODE_MASK)
		mt = MEM_DDR3;
	else
		mt = MEM_DDR2;

	return mt;
}

/**
 * zynqmp_get_mtype - Returns controller memory type.
 * @base:	Synopsys ECC status structure.
 *
 * Get the EDAC memory type appropriate for the current controller
 * configuration.
 *
 * Return: a memory type enumeration.
 */
static enum mem_type zynqmp_get_mtype(const void __iomem *base)
{
	enum mem_type mt;
	u32 memtype;

	memtype = readl(base + CTRL_OFST);

	if ((memtype & MEM_TYPE_DDR3) || (memtype & MEM_TYPE_LPDDR3))
		mt = MEM_DDR3;
	else if (memtype & MEM_TYPE_DDR2)
		mt = MEM_RDDR2;
	else if ((memtype & MEM_TYPE_LPDDR4) || (memtype & MEM_TYPE_DDR4))
		mt = MEM_DDR4;
	else
		mt = MEM_EMPTY;

	return mt;
}

/**
 * init_csrows - Initialize the csrow data.
 * @mci:	EDAC memory controller instance.
 *
 * Initialize the chip select rows associated with the EDAC memory
 * controller instance.
 */
static void init_csrows(struct mem_ctl_info *mci)
{
	struct synps_edac_priv *priv = mci->pvt_info;
	const struct synps_platform_data *p_data;
	struct csrow_info *csi;
	struct dimm_info *dimm;
	u32 size, row;
	int j;

	p_data = priv->p_data;

	for (row = 0; row < mci->nr_csrows; row++) {
		csi = mci->csrows[row];
		size = get_memsize();

		for (j = 0; j < csi->nr_channels; j++) {
			dimm		= csi->channels[j]->dimm;
			dimm->edac_mode	= EDAC_FLAG_SECDED;
			dimm->mtype	= p_data->get_mtype(priv->baseaddr);
			dimm->nr_pages	= (size >> PAGE_SHIFT) / csi->nr_channels;
			dimm->grain	= SYNPS_EDAC_ERR_GRAIN;
			dimm->dtype	= p_data->get_dtype(priv->baseaddr);
		}
	}
}

/**
 * mc_init - Initialize one driver instance.
 * @mci:	EDAC memory controller instance.
 * @pdev:	platform device.
 *
 * Perform initialization of the EDAC memory controller instance and
 * related driver-private data associated with the memory controller the
 * instance is bound to.
 */
static void mc_init(struct mem_ctl_info *mci, struct platform_device *pdev)
{
	struct synps_edac_priv *priv;

	mci->pdev = &pdev->dev;
	priv = mci->pvt_info;
	platform_set_drvdata(pdev, mci);

	/* Initialize controller capabilities and configuration */
	mci->mtype_cap = MEM_FLAG_DDR3 | MEM_FLAG_DDR2;
	mci->edac_ctl_cap = EDAC_FLAG_NONE | EDAC_FLAG_SECDED;
	mci->scrub_cap = SCRUB_HW_SRC;
	mci->scrub_mode = SCRUB_NONE;

	mci->edac_cap = EDAC_FLAG_SECDED;
	mci->ctl_name = "synps_ddr_controller";
	mci->dev_name = SYNPS_EDAC_MOD_STRING;
	mci->mod_name = SYNPS_EDAC_MOD_VER;

	if (priv->p_data->quirks & DDR_ECC_INTR_SUPPORT) {
		edac_op_state = EDAC_OPSTATE_INT;
	} else {
		edac_op_state = EDAC_OPSTATE_POLL;
		mci->edac_check = check_errors;
	}

	mci->ctl_page_to_phys = NULL;

	init_csrows(mci);
}

static void enable_intr(struct synps_edac_priv *priv)
{
	/* Enable UE/CE Interrupts */
	writel(DDR_QOSUE_MASK | DDR_QOSCE_MASK,
			priv->baseaddr + DDR_QOS_IRQ_EN_OFST);
}

static void disable_intr(struct synps_edac_priv *priv)
{
	/* Disable UE/CE Interrupts */
	writel(DDR_QOSUE_MASK | DDR_QOSCE_MASK,
			priv->baseaddr + DDR_QOS_IRQ_DB_OFST);
}

static int setup_irq(struct mem_ctl_info *mci,
		     struct platform_device *pdev)
{
	struct synps_edac_priv *priv = mci->pvt_info;
	int ret, irq;

	irq = platform_get_irq(pdev, 0);
	if (irq < 0) {
		edac_printk(KERN_ERR, EDAC_MC,
			    "No IRQ %d in DT\n", irq);
		return irq;
	}

	ret = devm_request_irq(&pdev->dev, irq, intr_handler,
			       0, dev_name(&pdev->dev), mci);
	if (ret < 0) {
		edac_printk(KERN_ERR, EDAC_MC, "Failed to request IRQ\n");
		return ret;
	}

	enable_intr(priv);

	return 0;
}

static const struct synps_platform_data zynq_edac_def = {
	.get_error_info	= zynq_get_error_info,
	.get_mtype	= zynq_get_mtype,
	.get_dtype	= zynq_get_dtype,
	.get_ecc_state	= zynq_get_ecc_state,
	.quirks		= 0,
};

static const struct synps_platform_data zynqmp_edac_def = {
	.get_error_info	= zynqmp_get_error_info,
	.get_mtype	= zynqmp_get_mtype,
	.get_dtype	= zynqmp_get_dtype,
	.get_ecc_state	= zynqmp_get_ecc_state,
	.quirks         = (DDR_ECC_INTR_SUPPORT
#ifdef CONFIG_EDAC_DEBUG
			  | DDR_ECC_DATA_POISON_SUPPORT
#endif
			  ),
};

static const struct of_device_id synps_edac_match[] = {
	{
		.compatible = "xlnx,zynq-ddrc-a05",
		.data = (void *)&zynq_edac_def
	},
	{
		.compatible = "xlnx,zynqmp-ddrc-2.40a",
		.data = (void *)&zynqmp_edac_def
	},
	{
		/* end of table */
	}
};

MODULE_DEVICE_TABLE(of, synps_edac_match);

#ifdef CONFIG_EDAC_DEBUG
#define to_mci(k) container_of(k, struct mem_ctl_info, dev)

/**
 * ddr_poison_setup -	Update poison registers.
 * @priv:		DDR memory controller private instance data.
 *
 * Update poison registers as per DDR mapping.
 * Return: none.
 */
static void ddr_poison_setup(struct synps_edac_priv *priv)
{
	int col = 0, row = 0, bank = 0, bankgrp = 0, rank = 0, regval;
	int index;
	ulong hif_addr = 0;

	hif_addr = priv->poison_addr >> 3;

	for (index = 0; index < DDR_MAX_ROW_SHIFT; index++) {
		if (priv->row_shift[index])
			row |= (((hif_addr >> priv->row_shift[index]) &
						BIT(0)) << index);
		else
			break;
	}

	for (index = 0; index < DDR_MAX_COL_SHIFT; index++) {
		if (priv->col_shift[index] || index < 3)
			col |= (((hif_addr >> priv->col_shift[index]) &
						BIT(0)) << index);
		else
			break;
	}

	for (index = 0; index < DDR_MAX_BANK_SHIFT; index++) {
		if (priv->bank_shift[index])
			bank |= (((hif_addr >> priv->bank_shift[index]) &
						BIT(0)) << index);
		else
			break;
	}

	for (index = 0; index < DDR_MAX_BANKGRP_SHIFT; index++) {
		if (priv->bankgrp_shift[index])
			bankgrp |= (((hif_addr >> priv->bankgrp_shift[index])
						& BIT(0)) << index);
		else
			break;
	}

	if (priv->rank_shift[0])
		rank = (hif_addr >> priv->rank_shift[0]) & BIT(0);

	regval = (rank << ECC_POISON0_RANK_SHIFT) & ECC_POISON0_RANK_MASK;
	regval |= (col << ECC_POISON0_COLUMN_SHIFT) & ECC_POISON0_COLUMN_MASK;
	writel(regval, priv->baseaddr + ECC_POISON0_OFST);

	regval = (bankgrp << ECC_POISON1_BG_SHIFT) & ECC_POISON1_BG_MASK;
	regval |= (bank << ECC_POISON1_BANKNR_SHIFT) & ECC_POISON1_BANKNR_MASK;
	regval |= (row << ECC_POISON1_ROW_SHIFT) & ECC_POISON1_ROW_MASK;
	writel(regval, priv->baseaddr + ECC_POISON1_OFST);
}

static ssize_t inject_data_error_show(struct device *dev,
				      struct device_attribute *mattr,
				      char *data)
{
	struct mem_ctl_info *mci = to_mci(dev);
	struct synps_edac_priv *priv = mci->pvt_info;

	return sprintf(data, "Poison0 Addr: 0x%08x\n\rPoison1 Addr: 0x%08x\n\r"
			"Error injection Address: 0x%lx\n\r",
			readl(priv->baseaddr + ECC_POISON0_OFST),
			readl(priv->baseaddr + ECC_POISON1_OFST),
			priv->poison_addr);
}

static ssize_t inject_data_error_store(struct device *dev,
				       struct device_attribute *mattr,
				       const char *data, size_t count)
{
	struct mem_ctl_info *mci = to_mci(dev);
	struct synps_edac_priv *priv = mci->pvt_info;

	if (kstrtoul(data, 0, &priv->poison_addr))
		return -EINVAL;

	ddr_poison_setup(priv);

	return count;
}

static ssize_t inject_data_poison_show(struct device *dev,
				       struct device_attribute *mattr,
				       char *data)
{
	struct mem_ctl_info *mci = to_mci(dev);
	struct synps_edac_priv *priv = mci->pvt_info;

	return sprintf(data, "Data Poisoning: %s\n\r",
			(((readl(priv->baseaddr + ECC_CFG1_OFST)) & 0x3) == 0x3)
			? ("Correctable Error") : ("UnCorrectable Error"));
}

static ssize_t inject_data_poison_store(struct device *dev,
					struct device_attribute *mattr,
					const char *data, size_t count)
{
	struct mem_ctl_info *mci = to_mci(dev);
	struct synps_edac_priv *priv = mci->pvt_info;

	writel(0, priv->baseaddr + DDRC_SWCTL);
	if (strncmp(data, "CE", 2) == 0)
		writel(ECC_CEPOISON_MASK, priv->baseaddr + ECC_CFG1_OFST);
	else
		writel(ECC_UEPOISON_MASK, priv->baseaddr + ECC_CFG1_OFST);
	writel(1, priv->baseaddr + DDRC_SWCTL);

	return count;
}

static DEVICE_ATTR_RW(inject_data_error);
static DEVICE_ATTR_RW(inject_data_poison);

static int edac_create_sysfs_attributes(struct mem_ctl_info *mci)
{
	int rc;

	rc = device_create_file(&mci->dev, &dev_attr_inject_data_error);
	if (rc < 0)
		return rc;
	rc = device_create_file(&mci->dev, &dev_attr_inject_data_poison);
	if (rc < 0)
		return rc;
	return 0;
}

static void edac_remove_sysfs_attributes(struct mem_ctl_info *mci)
{
	device_remove_file(&mci->dev, &dev_attr_inject_data_error);
	device_remove_file(&mci->dev, &dev_attr_inject_data_poison);
}

static void setup_row_address_map(struct synps_edac_priv *priv, u32 *addrmap)
{
	u32 addrmap_row_b2_10;
	int index;

	priv->row_shift[0] = (addrmap[5] & ROW_MAX_VAL_MASK) + ROW_B0_BASE;
	priv->row_shift[1] = ((addrmap[5] >> 8) &
			ROW_MAX_VAL_MASK) + ROW_B1_BASE;

	addrmap_row_b2_10 = (addrmap[5] >> 16) & ROW_MAX_VAL_MASK;
	if (addrmap_row_b2_10 != ROW_MAX_VAL_MASK) {
		for (index = 2; index < 11; index++)
			priv->row_shift[index] = addrmap_row_b2_10 +
				index + ROW_B0_BASE;

	} else {
		priv->row_shift[2] = (addrmap[9] &
				ROW_MAX_VAL_MASK) + ROW_B2_BASE;
		priv->row_shift[3] = ((addrmap[9] >> 8) &
				ROW_MAX_VAL_MASK) + ROW_B3_BASE;
		priv->row_shift[4] = ((addrmap[9] >> 16) &
				ROW_MAX_VAL_MASK) + ROW_B4_BASE;
		priv->row_shift[5] = ((addrmap[9] >> 24) &
				ROW_MAX_VAL_MASK) + ROW_B5_BASE;
		priv->row_shift[6] = (addrmap[10] &
				ROW_MAX_VAL_MASK) + ROW_B6_BASE;
		priv->row_shift[7] = ((addrmap[10] >> 8) &
				ROW_MAX_VAL_MASK) + ROW_B7_BASE;
		priv->row_shift[8] = ((addrmap[10] >> 16) &
				ROW_MAX_VAL_MASK) + ROW_B8_BASE;
		priv->row_shift[9] = ((addrmap[10] >> 24) &
				ROW_MAX_VAL_MASK) + ROW_B9_BASE;
		priv->row_shift[10] = (addrmap[11] &
				ROW_MAX_VAL_MASK) + ROW_B10_BASE;
	}

	priv->row_shift[11] = (((addrmap[5] >> 24) & ROW_MAX_VAL_MASK) ==
				ROW_MAX_VAL_MASK) ? 0 : (((addrmap[5] >> 24) &
				ROW_MAX_VAL_MASK) + ROW_B11_BASE);
	priv->row_shift[12] = ((addrmap[6] & ROW_MAX_VAL_MASK) ==
				ROW_MAX_VAL_MASK) ? 0 : ((addrmap[6] &
				ROW_MAX_VAL_MASK) + ROW_B12_BASE);
	priv->row_shift[13] = (((addrmap[6] >> 8) & ROW_MAX_VAL_MASK) ==
				ROW_MAX_VAL_MASK) ? 0 : (((addrmap[6] >> 8) &
				ROW_MAX_VAL_MASK) + ROW_B13_BASE);
	priv->row_shift[14] = (((addrmap[6] >> 16) & ROW_MAX_VAL_MASK) ==
				ROW_MAX_VAL_MASK) ? 0 : (((addrmap[6] >> 16) &
				ROW_MAX_VAL_MASK) + ROW_B14_BASE);
	priv->row_shift[15] = (((addrmap[6] >> 24) & ROW_MAX_VAL_MASK) ==
				ROW_MAX_VAL_MASK) ? 0 : (((addrmap[6] >> 24) &
				ROW_MAX_VAL_MASK) + ROW_B15_BASE);
	priv->row_shift[16] = ((addrmap[7] & ROW_MAX_VAL_MASK) ==
				ROW_MAX_VAL_MASK) ? 0 : ((addrmap[7] &
				ROW_MAX_VAL_MASK) + ROW_B16_BASE);
	priv->row_shift[17] = (((addrmap[7] >> 8) & ROW_MAX_VAL_MASK) ==
				ROW_MAX_VAL_MASK) ? 0 : (((addrmap[7] >> 8) &
				ROW_MAX_VAL_MASK) + ROW_B17_BASE);
}

static void setup_column_address_map(struct synps_edac_priv *priv, u32 *addrmap)
{
	u32 width, memtype;
	int index;

	memtype = readl(priv->baseaddr + CTRL_OFST);
	width = (memtype & ECC_CTRL_BUSWIDTH_MASK) >> ECC_CTRL_BUSWIDTH_SHIFT;

	priv->col_shift[0] = 0;
	priv->col_shift[1] = 1;
	priv->col_shift[2] = (addrmap[2] & COL_MAX_VAL_MASK) + COL_B2_BASE;
	priv->col_shift[3] = ((addrmap[2] >> 8) &
			COL_MAX_VAL_MASK) + COL_B3_BASE;
	priv->col_shift[4] = (((addrmap[2] >> 16) & COL_MAX_VAL_MASK) ==
			COL_MAX_VAL_MASK) ? 0 : (((addrmap[2] >> 16) &
					COL_MAX_VAL_MASK) + COL_B4_BASE);
	priv->col_shift[5] = (((addrmap[2] >> 24) & COL_MAX_VAL_MASK) ==
			COL_MAX_VAL_MASK) ? 0 : (((addrmap[2] >> 24) &
					COL_MAX_VAL_MASK) + COL_B5_BASE);
	priv->col_shift[6] = ((addrmap[3] & COL_MAX_VAL_MASK) ==
			COL_MAX_VAL_MASK) ? 0 : ((addrmap[3] &
					COL_MAX_VAL_MASK) + COL_B6_BASE);
	priv->col_shift[7] = (((addrmap[3] >> 8) & COL_MAX_VAL_MASK) ==
			COL_MAX_VAL_MASK) ? 0 : (((addrmap[3] >> 8) &
					COL_MAX_VAL_MASK) + COL_B7_BASE);
	priv->col_shift[8] = (((addrmap[3] >> 16) & COL_MAX_VAL_MASK) ==
			COL_MAX_VAL_MASK) ? 0 : (((addrmap[3] >> 16) &
					COL_MAX_VAL_MASK) + COL_B8_BASE);
	priv->col_shift[9] = (((addrmap[3] >> 24) & COL_MAX_VAL_MASK) ==
			COL_MAX_VAL_MASK) ? 0 : (((addrmap[3] >> 24) &
					COL_MAX_VAL_MASK) + COL_B9_BASE);
	if (width == DDRCTL_EWDTH_64) {
		if (memtype & MEM_TYPE_LPDDR3) {
			priv->col_shift[10] = ((addrmap[4] &
				COL_MAX_VAL_MASK) == COL_MAX_VAL_MASK) ? 0 :
				((addrmap[4] & COL_MAX_VAL_MASK) +
				 COL_B10_BASE);
			priv->col_shift[11] = (((addrmap[4] >> 8) &
				COL_MAX_VAL_MASK) == COL_MAX_VAL_MASK) ? 0 :
				(((addrmap[4] >> 8) & COL_MAX_VAL_MASK) +
				 COL_B11_BASE);
		} else {
			priv->col_shift[11] = ((addrmap[4] &
				COL_MAX_VAL_MASK) == COL_MAX_VAL_MASK) ? 0 :
				((addrmap[4] & COL_MAX_VAL_MASK) +
				 COL_B10_BASE);
			priv->col_shift[13] = (((addrmap[4] >> 8) &
				COL_MAX_VAL_MASK) == COL_MAX_VAL_MASK) ? 0 :
				(((addrmap[4] >> 8) & COL_MAX_VAL_MASK) +
				 COL_B11_BASE);
		}
	} else if (width == DDRCTL_EWDTH_32) {
		if (memtype & MEM_TYPE_LPDDR3) {
			priv->col_shift[10] = (((addrmap[3] >> 24) &
				COL_MAX_VAL_MASK) == COL_MAX_VAL_MASK) ? 0 :
				(((addrmap[3] >> 24) & COL_MAX_VAL_MASK) +
				 COL_B9_BASE);
			priv->col_shift[11] = ((addrmap[4] &
				COL_MAX_VAL_MASK) == COL_MAX_VAL_MASK) ? 0 :
				((addrmap[4] & COL_MAX_VAL_MASK) +
				 COL_B10_BASE);
		} else {
			priv->col_shift[11] = (((addrmap[3] >> 24) &
				COL_MAX_VAL_MASK) == COL_MAX_VAL_MASK) ? 0 :
				(((addrmap[3] >> 24) & COL_MAX_VAL_MASK) +
				 COL_B9_BASE);
			priv->col_shift[13] = ((addrmap[4] &
				COL_MAX_VAL_MASK) == COL_MAX_VAL_MASK) ? 0 :
				((addrmap[4] & COL_MAX_VAL_MASK) +
				 COL_B10_BASE);
		}
	} else {
		if (memtype & MEM_TYPE_LPDDR3) {
			priv->col_shift[10] = (((addrmap[3] >> 16) &
				COL_MAX_VAL_MASK) == COL_MAX_VAL_MASK) ? 0 :
				(((addrmap[3] >> 16) & COL_MAX_VAL_MASK) +
				 COL_B8_BASE);
			priv->col_shift[11] = (((addrmap[3] >> 24) &
				COL_MAX_VAL_MASK) == COL_MAX_VAL_MASK) ? 0 :
				(((addrmap[3] >> 24) & COL_MAX_VAL_MASK) +
				 COL_B9_BASE);
			priv->col_shift[13] = ((addrmap[4] &
				COL_MAX_VAL_MASK) == COL_MAX_VAL_MASK) ? 0 :
				((addrmap[4] & COL_MAX_VAL_MASK) +
				 COL_B10_BASE);
		} else {
			priv->col_shift[11] = (((addrmap[3] >> 16) &
				COL_MAX_VAL_MASK) == COL_MAX_VAL_MASK) ? 0 :
				(((addrmap[3] >> 16) & COL_MAX_VAL_MASK) +
				 COL_B8_BASE);
			priv->col_shift[13] = (((addrmap[3] >> 24) &
				COL_MAX_VAL_MASK) == COL_MAX_VAL_MASK) ? 0 :
				(((addrmap[3] >> 24) & COL_MAX_VAL_MASK) +
				 COL_B9_BASE);
		}
	}

	if (width) {
		for (index = 9; index > width; index--) {
			priv->col_shift[index] = priv->col_shift[index - width];
			priv->col_shift[index - width] = 0;
		}
	}

}

static void setup_bank_address_map(struct synps_edac_priv *priv, u32 *addrmap)
{
	priv->bank_shift[0] = (addrmap[1] & BANK_MAX_VAL_MASK) + BANK_B0_BASE;
	priv->bank_shift[1] = ((addrmap[1] >> 8) &
				BANK_MAX_VAL_MASK) + BANK_B1_BASE;
	priv->bank_shift[2] = (((addrmap[1] >> 16) &
				BANK_MAX_VAL_MASK) == BANK_MAX_VAL_MASK) ? 0 :
				(((addrmap[1] >> 16) & BANK_MAX_VAL_MASK) +
				 BANK_B2_BASE);

}

static void setup_bg_address_map(struct synps_edac_priv *priv, u32 *addrmap)
{
	priv->bankgrp_shift[0] = (addrmap[8] &
				BANKGRP_MAX_VAL_MASK) + BANKGRP_B0_BASE;
	priv->bankgrp_shift[1] = (((addrmap[8] >> 8) & BANKGRP_MAX_VAL_MASK) ==
				BANKGRP_MAX_VAL_MASK) ? 0 : (((addrmap[8] >> 8)
				& BANKGRP_MAX_VAL_MASK) + BANKGRP_B1_BASE);

}

static void setup_rank_address_map(struct synps_edac_priv *priv, u32 *addrmap)
{
	priv->rank_shift[0] = ((addrmap[0] & RANK_MAX_VAL_MASK) ==
				RANK_MAX_VAL_MASK) ? 0 : ((addrmap[0] &
				RANK_MAX_VAL_MASK) + RANK_B0_BASE);
}

/**
 * setup_address_map -	Set Address Map by querying ADDRMAP registers.
 * @priv:		DDR memory controller private instance data.
 *
 * Set Address Map by querying ADDRMAP registers.
 *
 * Return: none.
 */
static void setup_address_map(struct synps_edac_priv *priv)
{
	u32 addrmap[12];
	int index;

	for (index = 0; index < 12; index++) {
		u32 addrmap_offset;

		addrmap_offset = ECC_ADDRMAP0_OFFSET + (index * 4);
		addrmap[index] = readl(priv->baseaddr + addrmap_offset);
	}

	setup_row_address_map(priv, addrmap);

	setup_column_address_map(priv, addrmap);

	setup_bank_address_map(priv, addrmap);

	setup_bg_address_map(priv, addrmap);

	setup_rank_address_map(priv, addrmap);
}
#endif /* CONFIG_EDAC_DEBUG */

/**
 * mc_probe - Check controller and bind driver.
 * @pdev:	platform device.
 *
 * Probe a specific controller instance for binding with the driver.
 *
 * Return: 0 if the controller instance was successfully bound to the
 * driver; otherwise, < 0 on error.
 */
static int mc_probe(struct platform_device *pdev)
{
	const struct synps_platform_data *p_data;
	struct edac_mc_layer layers[2];
	struct synps_edac_priv *priv;
	struct mem_ctl_info *mci;
	void __iomem *baseaddr;
	struct resource *res;
	int rc;

	res = platform_get_resource(pdev, IORESOURCE_MEM, 0);
	baseaddr = devm_ioremap_resource(&pdev->dev, res);
	if (IS_ERR(baseaddr))
		return PTR_ERR(baseaddr);

	p_data = of_device_get_match_data(&pdev->dev);
	if (!p_data)
		return -ENODEV;

	if (!p_data->get_ecc_state(baseaddr)) {
		edac_printk(KERN_INFO, EDAC_MC, "ECC not enabled\n");
		return -ENXIO;
	}

	layers[0].type = EDAC_MC_LAYER_CHIP_SELECT;
	layers[0].size = SYNPS_EDAC_NR_CSROWS;
	layers[0].is_virt_csrow = true;
	layers[1].type = EDAC_MC_LAYER_CHANNEL;
	layers[1].size = SYNPS_EDAC_NR_CHANS;
	layers[1].is_virt_csrow = false;

	mci = edac_mc_alloc(0, ARRAY_SIZE(layers), layers,
			    sizeof(struct synps_edac_priv));
	if (!mci) {
		edac_printk(KERN_ERR, EDAC_MC,
			    "Failed memory allocation for mc instance\n");
		return -ENOMEM;
	}

	priv = mci->pvt_info;
	priv->baseaddr = baseaddr;
	priv->p_data = p_data;

	mc_init(mci, pdev);

	if (priv->p_data->quirks & DDR_ECC_INTR_SUPPORT) {
		rc = setup_irq(mci, pdev);
		if (rc)
			goto free_edac_mc;
	}

	rc = edac_mc_add_mc(mci);
	if (rc) {
		edac_printk(KERN_ERR, EDAC_MC,
			    "Failed to register with EDAC core\n");
		goto free_edac_mc;
	}

#ifdef CONFIG_EDAC_DEBUG
	if (priv->p_data->quirks & DDR_ECC_DATA_POISON_SUPPORT) {
		if (edac_create_sysfs_attributes(mci)) {
			edac_printk(KERN_ERR, EDAC_MC,
					"Failed to create sysfs entries\n");
			goto free_edac_mc;
		}
	}

	if (of_device_is_compatible(pdev->dev.of_node,
				    "xlnx,zynqmp-ddrc-2.40a"))
		setup_address_map(priv);
#endif

	/*
	 * Start capturing the correctable and uncorrectable errors. A write of
	 * 0 starts the counters.
	 */
	if (!(priv->p_data->quirks & DDR_ECC_INTR_SUPPORT))
		writel(0x0, baseaddr + ECC_CTRL_OFST);

	return rc;

free_edac_mc:
	edac_mc_free(mci);

	return rc;
}

/**
 * mc_remove - Unbind driver from controller.
 * @pdev:	Platform device.
 *
 * Return: Unconditionally 0
 */
static int mc_remove(struct platform_device *pdev)
{
	struct mem_ctl_info *mci = platform_get_drvdata(pdev);
	struct synps_edac_priv *priv = mci->pvt_info;

	if (priv->p_data->quirks & DDR_ECC_INTR_SUPPORT)
		disable_intr(priv);

#ifdef CONFIG_EDAC_DEBUG
	if (priv->p_data->quirks & DDR_ECC_DATA_POISON_SUPPORT)
		edac_remove_sysfs_attributes(mci);
#endif

	edac_mc_del_mc(&pdev->dev);
	edac_mc_free(mci);

	return 0;
}

static struct platform_driver synps_edac_mc_driver = {
	.driver = {
		   .name = "synopsys-edac",
		   .of_match_table = synps_edac_match,
		   },
	.probe = mc_probe,
	.remove = mc_remove,
};

module_platform_driver(synps_edac_mc_driver);

MODULE_AUTHOR("Xilinx Inc");
MODULE_DESCRIPTION("Synopsys DDR ECC driver");
MODULE_LICENSE("GPL v2");<|MERGE_RESOLUTION|>--- conflicted
+++ resolved
@@ -479,16 +479,6 @@
 		pinf = &p->ceinfo;
 		if (priv->p_data->quirks & DDR_ECC_INTR_SUPPORT) {
 			snprintf(priv->message, SYNPS_EDAC_MSG_SIZE,
-<<<<<<< HEAD
-				 "DDR ECC error type:%s Row %d Bank %d Col %d Bit Position: %d Data: 0x%08x",
-				 "CE", pinf->row, pinf->bank, pinf->col,
-				 pinf->bitpos, pinf->data);
-		} else {
-			snprintf(priv->message, SYNPS_EDAC_MSG_SIZE,
-				 "DDR ECC error type:%s Row %d Bank %d Col %d BankGroup Number %d Block Number %d Bit Position: %d Data: 0x%08x",
-				 "CE", pinf->row, pinf->bank, pinf->col,
-				 pinf->bankgrpnr, pinf->blknr,
-=======
 				 "DDR ECC error type:%s Row %d Bank %d BankGroup Number %d Block Number %d Bit Position: %d Data: 0x%08x",
 				 "CE", pinf->row, pinf->bank,
 				 pinf->bankgrpnr, pinf->blknr,
@@ -497,7 +487,6 @@
 			snprintf(priv->message, SYNPS_EDAC_MSG_SIZE,
 				 "DDR ECC error type:%s Row %d Bank %d Col %d Bit Position: %d Data: 0x%08x",
 				 "CE", pinf->row, pinf->bank, pinf->col,
->>>>>>> 04d5ce62
 				 pinf->bitpos, pinf->data);
 		}
 
@@ -515,14 +504,8 @@
 				 pinf->bankgrpnr, pinf->blknr);
 		} else {
 			snprintf(priv->message, SYNPS_EDAC_MSG_SIZE,
-<<<<<<< HEAD
-				 "DDR ECC error type :%s Row %d Bank %d Col %d BankGroup Number %d Block Number %d",
-				 "UE", pinf->row, pinf->bank, pinf->col,
-				 pinf->bankgrpnr, pinf->blknr);
-=======
 				 "DDR ECC error type :%s Row %d Bank %d Col %d ",
 				 "UE", pinf->row, pinf->bank, pinf->col);
->>>>>>> 04d5ce62
 		}
 
 		edac_mc_handle_error(HW_EVENT_ERR_UNCORRECTED, mci,
