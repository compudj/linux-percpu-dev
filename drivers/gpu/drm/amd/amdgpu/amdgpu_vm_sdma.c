/*
 * Copyright 2019 Advanced Micro Devices, Inc.
 *
 * Permission is hereby granted, free of charge, to any person obtaining a
 * copy of this software and associated documentation files (the "Software"),
 * to deal in the Software without restriction, including without limitation
 * the rights to use, copy, modify, merge, publish, distribute, sublicense,
 * and/or sell copies of the Software, and to permit persons to whom the
 * Software is furnished to do so, subject to the following conditions:
 *
 * The above copyright notice and this permission notice shall be included in
 * all copies or substantial portions of the Software.
 *
 * THE SOFTWARE IS PROVIDED "AS IS", WITHOUT WARRANTY OF ANY KIND, EXPRESS OR
 * IMPLIED, INCLUDING BUT NOT LIMITED TO THE WARRANTIES OF MERCHANTABILITY,
 * FITNESS FOR A PARTICULAR PURPOSE AND NONINFRINGEMENT.  IN NO EVENT SHALL
 * THE COPYRIGHT HOLDER(S) OR AUTHOR(S) BE LIABLE FOR ANY CLAIM, DAMAGES OR
 * OTHER LIABILITY, WHETHER IN AN ACTION OF CONTRACT, TORT OR OTHERWISE,
 * ARISING FROM, OUT OF OR IN CONNECTION WITH THE SOFTWARE OR THE USE OR
 * OTHER DEALINGS IN THE SOFTWARE.
 */

#include "amdgpu_vm.h"
#include "amdgpu_job.h"
#include "amdgpu_object.h"
#include "amdgpu_trace.h"

#define AMDGPU_VM_SDMA_MIN_NUM_DW	256u
#define AMDGPU_VM_SDMA_MAX_NUM_DW	(16u * 1024u)

/**
 * amdgpu_vm_sdma_map_table - make sure new PDs/PTs are GTT mapped
 *
 * @table: newly allocated or validated PD/PT
 */
static int amdgpu_vm_sdma_map_table(struct amdgpu_bo *table)
{
	int r;

	r = amdgpu_ttm_alloc_gart(&table->tbo);
	if (r)
		return r;

	if (table->shadow)
		r = amdgpu_ttm_alloc_gart(&table->shadow->tbo);

	return r;
}

/**
 * amdgpu_vm_sdma_prepare - prepare SDMA command submission
 *
 * @p: see amdgpu_vm_update_params definition
 * @owner: owner we need to sync to
 * @exclusive: exclusive move fence we need to sync to
 *
 * Returns:
 * Negativ errno, 0 for success.
 */
static int amdgpu_vm_sdma_prepare(struct amdgpu_vm_update_params *p,
				  struct dma_resv *resv,
				  enum amdgpu_sync_mode sync_mode)
{
	enum amdgpu_ib_pool_type pool = p->immediate ? AMDGPU_IB_POOL_IMMEDIATE
		: AMDGPU_IB_POOL_DELAYED;
	unsigned int ndw = AMDGPU_VM_SDMA_MIN_NUM_DW;
	int r;

	r = amdgpu_job_alloc_with_ib(p->adev, ndw * 4, pool, &p->job);
	if (r)
		return r;

	p->num_dw_left = ndw;

	if (!resv)
		return 0;

	return amdgpu_sync_resv(p->adev, &p->job->sync, resv, sync_mode, p->vm);
}

/**
 * amdgpu_vm_sdma_commit - commit SDMA command submission
 *
 * @p: see amdgpu_vm_update_params definition
 * @fence: resulting fence
 *
 * Returns:
 * Negativ errno, 0 for success.
 */
static int amdgpu_vm_sdma_commit(struct amdgpu_vm_update_params *p,
				 struct dma_fence **fence)
{
	struct amdgpu_ib *ib = p->job->ibs;
	struct drm_sched_entity *entity;
	struct amdgpu_ring *ring;
	struct dma_fence *f;
	int r;

	entity = p->immediate ? &p->vm->immediate : &p->vm->delayed;
	ring = container_of(entity->rq->sched, struct amdgpu_ring, sched);

	WARN_ON(ib->length_dw == 0);
	amdgpu_ring_pad_ib(ring, ib);
	WARN_ON(ib->length_dw > p->num_dw_left);
	r = amdgpu_job_submit(p->job, entity, AMDGPU_FENCE_OWNER_VM, &f);
	if (r)
		goto error;

	if (p->unlocked) {
		struct dma_fence *tmp = dma_fence_get(f);

		swap(p->vm->last_unlocked, f);
		dma_fence_put(tmp);
	} else {
		amdgpu_bo_fence(p->vm->root.base.bo, f, true);
	}

	if (fence && !p->immediate)
		swap(*fence, f);
	dma_fence_put(f);
	return 0;

error:
	amdgpu_job_free(p->job);
	return r;
}

/**
 * amdgpu_vm_sdma_copy_ptes - copy the PTEs from mapping
 *
 * @p: see amdgpu_vm_update_params definition
 * @bo: PD/PT to update
 * @pe: addr of the page entry
 * @count: number of page entries to copy
 *
 * Traces the parameters and calls the DMA function to copy the PTEs.
 */
static void amdgpu_vm_sdma_copy_ptes(struct amdgpu_vm_update_params *p,
				     struct amdgpu_bo *bo, uint64_t pe,
				     unsigned count)
{
	struct amdgpu_ib *ib = p->job->ibs;
	uint64_t src = ib->gpu_addr;

	src += p->num_dw_left * 4;

<<<<<<< HEAD
	pe += amdgpu_bo_gpu_offset_no_check(bo);
=======
	pe += amdgpu_gmc_sign_extend(amdgpu_bo_gpu_offset_no_check(bo));
>>>>>>> 947fcfea
	trace_amdgpu_vm_copy_ptes(pe, src, count, p->immediate);

	amdgpu_vm_copy_pte(p->adev, ib, pe, src, count);
}

/**
 * amdgpu_vm_sdma_set_ptes - helper to call the right asic function
 *
 * @p: see amdgpu_vm_update_params definition
 * @bo: PD/PT to update
 * @pe: addr of the page entry
 * @addr: dst addr to write into pe
 * @count: number of page entries to update
 * @incr: increase next addr by incr bytes
 * @flags: hw access flags
 *
 * Traces the parameters and calls the right asic functions
 * to setup the page table using the DMA.
 */
static void amdgpu_vm_sdma_set_ptes(struct amdgpu_vm_update_params *p,
				    struct amdgpu_bo *bo, uint64_t pe,
				    uint64_t addr, unsigned count,
				    uint32_t incr, uint64_t flags)
{
	struct amdgpu_ib *ib = p->job->ibs;

<<<<<<< HEAD
	pe += amdgpu_bo_gpu_offset_no_check(bo);
=======
	pe += amdgpu_gmc_sign_extend(amdgpu_bo_gpu_offset_no_check(bo));
>>>>>>> 947fcfea
	trace_amdgpu_vm_set_ptes(pe, addr, count, incr, flags, p->immediate);
	if (count < 3) {
		amdgpu_vm_write_pte(p->adev, ib, pe, addr | flags,
				    count, incr);
	} else {
		amdgpu_vm_set_pte_pde(p->adev, ib, pe, addr,
				      count, incr, flags);
	}
}

/**
 * amdgpu_vm_sdma_update - execute VM update
 *
 * @p: see amdgpu_vm_update_params definition
 * @bo: PD/PT to update
 * @pe: addr of the page entry
 * @addr: dst addr to write into pe
 * @count: number of page entries to update
 * @incr: increase next addr by incr bytes
 * @flags: hw access flags
 *
 * Reserve space in the IB, setup mapping buffer on demand and write commands to
 * the IB.
 */
static int amdgpu_vm_sdma_update(struct amdgpu_vm_update_params *p,
				 struct amdgpu_bo *bo, uint64_t pe,
				 uint64_t addr, unsigned count, uint32_t incr,
				 uint64_t flags)
{
	enum amdgpu_ib_pool_type pool = p->immediate ? AMDGPU_IB_POOL_IMMEDIATE
		: AMDGPU_IB_POOL_DELAYED;
	unsigned int i, ndw, nptes;
	uint64_t *pte;
	int r;

	/* Wait for PD/PT moves to be completed */
	r = amdgpu_sync_fence(&p->job->sync, bo->tbo.moving);
	if (r)
		return r;

	do {
		ndw = p->num_dw_left;
		ndw -= p->job->ibs->length_dw;

		if (ndw < 32) {
			r = amdgpu_vm_sdma_commit(p, NULL);
			if (r)
				return r;

			/* estimate how many dw we need */
			ndw = 32;
			if (p->pages_addr)
				ndw += count * 2;
			ndw = max(ndw, AMDGPU_VM_SDMA_MIN_NUM_DW);
			ndw = min(ndw, AMDGPU_VM_SDMA_MAX_NUM_DW);

			r = amdgpu_job_alloc_with_ib(p->adev, ndw * 4, pool,
						     &p->job);
			if (r)
				return r;

			p->num_dw_left = ndw;
		}

		if (!p->pages_addr) {
			/* set page commands needed */
			if (bo->shadow)
				amdgpu_vm_sdma_set_ptes(p, bo->shadow, pe, addr,
							count, incr, flags);
			amdgpu_vm_sdma_set_ptes(p, bo, pe, addr, count,
						incr, flags);
			return 0;
		}

		/* copy commands needed */
		ndw -= p->adev->vm_manager.vm_pte_funcs->copy_pte_num_dw *
			(bo->shadow ? 2 : 1);

		/* for padding */
		ndw -= 7;

		nptes = min(count, ndw / 2);

		/* Put the PTEs at the end of the IB. */
		p->num_dw_left -= nptes * 2;
		pte = (uint64_t *)&(p->job->ibs->ptr[p->num_dw_left]);
		for (i = 0; i < nptes; ++i, addr += incr) {
			pte[i] = amdgpu_vm_map_gart(p->pages_addr, addr);
			pte[i] |= flags;
		}

		if (bo->shadow)
			amdgpu_vm_sdma_copy_ptes(p, bo->shadow, pe, nptes);
		amdgpu_vm_sdma_copy_ptes(p, bo, pe, nptes);

		pe += nptes * 8;
		count -= nptes;
	} while (count);

	return 0;
}

const struct amdgpu_vm_update_funcs amdgpu_vm_sdma_funcs = {
	.map_table = amdgpu_vm_sdma_map_table,
	.prepare = amdgpu_vm_sdma_prepare,
	.update = amdgpu_vm_sdma_update,
	.commit = amdgpu_vm_sdma_commit
};<|MERGE_RESOLUTION|>--- conflicted
+++ resolved
@@ -144,11 +144,7 @@
 
 	src += p->num_dw_left * 4;
 
-<<<<<<< HEAD
-	pe += amdgpu_bo_gpu_offset_no_check(bo);
-=======
 	pe += amdgpu_gmc_sign_extend(amdgpu_bo_gpu_offset_no_check(bo));
->>>>>>> 947fcfea
 	trace_amdgpu_vm_copy_ptes(pe, src, count, p->immediate);
 
 	amdgpu_vm_copy_pte(p->adev, ib, pe, src, count);
@@ -175,11 +171,7 @@
 {
 	struct amdgpu_ib *ib = p->job->ibs;
 
-<<<<<<< HEAD
-	pe += amdgpu_bo_gpu_offset_no_check(bo);
-=======
 	pe += amdgpu_gmc_sign_extend(amdgpu_bo_gpu_offset_no_check(bo));
->>>>>>> 947fcfea
 	trace_amdgpu_vm_set_ptes(pe, addr, count, incr, flags, p->immediate);
 	if (count < 3) {
 		amdgpu_vm_write_pte(p->adev, ib, pe, addr | flags,
