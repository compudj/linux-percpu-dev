--- conflicted
+++ resolved
@@ -2,11 +2,6 @@
 ###
 # scripts contains sources for various helper programs used throughout
 # the kernel for the build process.
-<<<<<<< HEAD
-# ---------------------------------------------------------------------------
-# kallsyms:      Find all symbols in vmlinux
-=======
->>>>>>> 04d5ce62
 
 always-$(CONFIG_BUILD_BIN2C)			+= bin2c
 always-$(CONFIG_KALLSYMS)			+= kallsyms
@@ -17,18 +12,6 @@
 always-$(CONFIG_SYSTEM_TRUSTED_KEYRING)		+= extract-cert
 always-$(CONFIG_SYSTEM_EXTRA_CERTIFICATE)	+= insert-sys-cert
 
-<<<<<<< HEAD
-always-$(CONFIG_BUILD_BIN2C)			+= bin2c
-always-$(CONFIG_KALLSYMS)			+= kallsyms
-always-$(BUILD_C_RECORDMCOUNT)			+= recordmcount
-always-$(CONFIG_BUILDTIME_TABLE_SORT)		+= sorttable
-always-$(CONFIG_ASN1)				+= asn1_compiler
-always-$(CONFIG_MODULE_SIG_FORMAT)		+= sign-file
-always-$(CONFIG_SYSTEM_TRUSTED_KEYRING)		+= extract-cert
-always-$(CONFIG_SYSTEM_EXTRA_CERTIFICATE)	+= insert-sys-cert
-
-=======
->>>>>>> 04d5ce62
 HOSTCFLAGS_sorttable.o = -I$(srctree)/tools/include
 HOSTCFLAGS_asn1_compiler.o = -I$(srctree)/include
 HOSTLDLIBS_sign-file = -lcrypto
